--- conflicted
+++ resolved
@@ -8,13 +8,14 @@
 use encoder::builtin_encoder::BuiltinEncoder;
 use encoder::builtin_encoder::BuiltinFunctionKind;
 use encoder::builtin_encoder::BuiltinMethodKind;
-use encoder::error_manager::{ErrorCtxt, ErrorManager, EncodingError};
+use encoder::error_manager::{EncodingError, ErrorCtxt, ErrorManager};
 use encoder::foldunfold;
 use encoder::places;
 use encoder::procedure_encoder::ProcedureEncoder;
 use encoder::pure_function_encoder::PureFunctionEncoder;
+use encoder::spec_encoder::SpecEncoder;
 use encoder::stub_function_encoder::StubFunctionEncoder;
-use encoder::spec_encoder::SpecEncoder;
+use encoder::stub_procedure_encoder::StubProcedureEncoder;
 use encoder::type_encoder::{
     compute_discriminant_bounds, compute_discriminant_values, TypeEncoder,
 };
@@ -39,11 +40,7 @@
 use std::io::Write;
 use std::mem;
 use syntax::ast;
-<<<<<<< HEAD
-=======
 use viper;
-use encoder::stub_procedure_encoder::StubProcedureEncoder;
->>>>>>> 19fe6556
 
 pub struct Encoder<'v, 'r: 'v, 'a: 'r, 'tcx: 'a> {
     env: &'v Environment<'r, 'a, 'tcx>,
@@ -176,7 +173,6 @@
         self.error_manager.borrow_mut()
     }
 
-<<<<<<< HEAD
     pub fn get_viper_program(&self) -> vir::Program {
         vir::Program {
             fields: self.get_used_viper_fields(),
@@ -185,7 +181,8 @@
             functions: self.get_used_viper_functions(),
             viper_predicates: self.get_used_viper_predicates(),
         }
-=======
+    }
+
     pub(in encoder) fn register_encoding_error<T: Into<EncodingError>>(&self, error: T) {
         let compilation_error = self.error_manager().translate_encoding_error(error.into());
         debug!("Compilation error: {:?}", compilation_error);
@@ -199,7 +196,6 @@
 
     pub fn get_used_viper_domains(&self) -> Vec<viper::Domain<'v>> {
         vec![]
->>>>>>> 19fe6556
     }
 
     fn get_used_viper_fields(&self) -> Vec<vir::Field> {
@@ -831,7 +827,7 @@
                 Err(error) => {
                     self.register_encoding_error(error);
                     StubProcedureEncoder::new(self, &procedure).encode()
-                },
+                }
             };
             self.log_vir_program_before_viper(method.to_string());
             self.procedures.borrow_mut().insert(def_id, method);
@@ -1240,10 +1236,7 @@
     /// function and its type.
     ///
     /// The called function must be marked as pure.
-    pub fn encode_pure_function_use(
-        &self,
-        proc_def_id: ProcedureDefId,
-    ) -> (String, vir::Type) {
+    pub fn encode_pure_function_use(&self, proc_def_id: ProcedureDefId) -> (String, vir::Type) {
         let procedure = self.env.get_procedure(proc_def_id);
 
         assert!(
