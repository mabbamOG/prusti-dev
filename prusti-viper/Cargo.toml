[package]
authors = ["Federico Poli <federpoli@gmail.com>"]
description = "Translation of MIR into Viper"
name = "prusti-viper"
readme = "README.md"
license = "MPL-2.0"
version = "0.1.0"

[dependencies]
log = { version = "0.4", features = ["release_max_level_info"] }
viper = { path = "../viper" }
prusti-interface = { path = "../prusti-interface" }
prusti-common = { path = "../prusti-common" }
prusti-filter = { path = "../prusti-filter" }
uuid = { version = "0.7", features = ["v4"] }
num-rational = "0.2.1"
num-traits = "0.2.6"
pretty_assertions = "0.5.1"
regex = "1.0.5"
<<<<<<< HEAD
serde = "1.0"
serde_derive = "1.0"
serde_json = "= 1.0.32" # TODO: caret version once compiler updated
=======
derive_more = "0.12.0"
>>>>>>> 19fe6556

[dev-dependencies]
lazy_static = "1.0"
env_logger = "0.5.13"<|MERGE_RESOLUTION|>--- conflicted
+++ resolved
@@ -17,13 +17,10 @@
 num-traits = "0.2.6"
 pretty_assertions = "0.5.1"
 regex = "1.0.5"
-<<<<<<< HEAD
 serde = "1.0"
 serde_derive = "1.0"
 serde_json = "= 1.0.32" # TODO: caret version once compiler updated
-=======
 derive_more = "0.12.0"
->>>>>>> 19fe6556
 
 [dev-dependencies]
 lazy_static = "1.0"
